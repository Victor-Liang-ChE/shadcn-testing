'use client';

import React, { useState } from 'react';
import Link from 'next/link';
import { ScrollArea } from "@/components/ui/scroll-area";
import { Button } from "@/components/ui/button";
import { Card, CardContent, CardHeader, CardTitle } from "@/components/ui/card";
import { cn } from "@/lib/utils";
import { FontAwesomeIcon } from '@fortawesome/react-fontawesome';
import { faBarsStaggered, faBars } from '@fortawesome/free-solid-svg-icons';

type Category =
  | "Fluid Dynamics"
  | "Heat Transfer"
  | "Interactive Diagram Builders"
  | "Kinetics and Reactor Design"
  | "Material and Energy Balances"
  | "Materials Science"
  | "Physical Chemistry"
  | "Process Control"
  | "Separations / Mass Transfer"
  | "Statics"
  | "Statistics"
  | "Thermodynamics";

const categories: Category[] = [
  "Fluid Dynamics",
  "Heat Transfer",
  "Interactive Diagram Builders",
  "Kinetics and Reactor Design",
  "Material and Energy Balances",
  "Materials Science",
  "Physical Chemistry",
  "Process Control",
  "Separations / Mass Transfer",
  "Statics",
  "Statistics",
  "Thermodynamics",
];

// Placeholder component for categories without specific content yet
const PlaceholderContent = ({ category }: { category: Category }) => (
  <div className="p-6">
    <h2 className="text-2xl font-semibold mb-4">{category}</h2>
    <p>Content for {category} will be available soon.</p>
  </div>
);

// Component for Fluid Dynamics content
const FluidDynamicsContent = () => (
  <div className="p-6">
    <h2 className="text-2xl font-semibold mb-4">Fluid Dynamics Simulations</h2>
    <div className="grid grid-cols-1 sm:grid-cols-2 lg:grid-cols-3 gap-4">
       <Link
         href="/LearnChemE/fluid-dynamics/bernoulli-equation"
         className="block"
<<<<<<< HEAD
         legacyBehavior>
=======
         >
>>>>>>> 51222d00
         <Card className="hover:shadow-md transition-shadow h-full flex flex-col">
           <CardHeader>
             <CardTitle>Bernoulli Equation</CardTitle>
           </CardHeader>
           <CardContent className="flex-grow">
             <p className="text-sm text-muted-foreground">
               Interactive simulation demonstrating the principles of the Bernoulli equation for fluid flow.
             </p>
           </CardContent>
         </Card>
       </Link>
       <Link
         href="/LearnChemE/fluid-dynamics/buoyancy"
         className="block"
<<<<<<< HEAD
         legacyBehavior>
=======
         >
>>>>>>> 51222d00
         <Card className="hover:shadow-md transition-shadow h-full flex flex-col">
           <CardHeader>
             <CardTitle>Buoyancy of a Floating Cube</CardTitle>
           </CardHeader>
           <CardContent className="flex-grow">
             <p className="text-sm text-muted-foreground">
               Explore the principles of buoyancy with an interactive floating cube simulation.
             </p>
           </CardContent>
         </Card>
       </Link>
       <Link
         href="/LearnChemE/fluid-dynamics/couette-flow"
         className="block"
<<<<<<< HEAD
         legacyBehavior>
=======
         >
>>>>>>> 51222d00
         <Card className="hover:shadow-md transition-shadow h-full flex flex-col">
           <CardHeader>
             <CardTitle>Couette Flow</CardTitle>
           </CardHeader>
           <CardContent className="flex-grow">
             <p className="text-sm text-muted-foreground">
               Visualize velocity profiles in Couette flow between parallel plates.
             </p>
           </CardContent>
         </Card>
       </Link>
       {/* Add more Fluid Dynamics simulations here as cards */}
    </div>
  </div>
);


export default function LearnChemEPage() {
  const [selectedCategory, setSelectedCategory] = useState<Category>("Fluid Dynamics");
  const [isSidebarCollapsed, setIsSidebarCollapsed] = useState(false); // State for collapse

  const renderContent = () => {
    switch (selectedCategory) {
      case "Fluid Dynamics":
        return <FluidDynamicsContent />;
      // Add cases for other categories here when content is ready
      // case "Heat Transfer":
      //   return <HeatTransferContent />;
      default:
        return <PlaceholderContent category={selectedCategory} />;
    }
  };

  return (
    <main className="flex h-[calc(100vh-var(--navbar-height,4rem))]"> {/* Adjust height calculation */}
      {/* Collapsible Sidebar */}
      <div className={cn(
        "border-r bg-background transition-all duration-300 ease-in-out", // Removed relative positioning here
        isSidebarCollapsed ? "w-16" : "w-64"
      )}>
        {/* Wrap ScrollArea content to manage header separately */}
        <div className="flex flex-col h-full">
          {/* Sidebar Header */}
          <div className="flex items-center justify-between p-4 border-b">
            {/* Conditionally render title */}
            {!isSidebarCollapsed && (
              <h2 className="text-lg font-semibold">Categories</h2>
            )}
            {/* Collapse Toggle Button - Use Correct FontAwesome Icons */}
            <Button
              variant="ghost"
              size="icon"
              className={cn(
                  "h-8 w-8 border rounded-full",
                  isSidebarCollapsed && "mx-auto" // Center button when collapsed
              )}
              onClick={() => setIsSidebarCollapsed(!isSidebarCollapsed)}
            >
              {/* Use faBarsStaggered when open (to collapse), faBars when closed (to expand) */}
              <FontAwesomeIcon icon={isSidebarCollapsed ? faBars : faBarsStaggered} className="h-4 w-4" />
            </Button>
          </div>

          {/* Sidebar Content */}
          <ScrollArea className="flex-grow p-4">
            <div className="flex flex-col space-y-1">
              {categories.map((category) => (
                <Button
                  key={category}
                  variant="ghost"
                  className={cn(
                    "w-full justify-start text-left h-auto py-2 px-2",
                    // Apply selected styles only if not collapsed
                    selectedCategory === category && !isSidebarCollapsed && "bg-accent text-accent-foreground",
                    isSidebarCollapsed && "justify-center pointer-events-none", // Disable pointer events and center
                    // Remove hover effect when collapsed
                    isSidebarCollapsed ? "hover:bg-transparent" : ""
                  )}
                  // Keep onClick, but pointer-events: none will prevent it
                  onClick={() => !isSidebarCollapsed && setSelectedCategory(category)}
                  title={isSidebarCollapsed ? category : ""} // Only show tooltip when collapsed
                  // Optionally disable the button visually when collapsed
                  // disabled={isSidebarCollapsed}
                >
                  {/* Conditionally render full text or nothing */}
                  {!isSidebarCollapsed && category}
                  {/* If using icons, render them here conditionally */}
                  {/* {isSidebarCollapsed && <IconComponent size={16} />} */}
                </Button>
              ))}
            </div>
          </ScrollArea>
        </div>
      </div>

      {/* Main Content Area */}
      <div className="flex-grow"> {/* Takes remaining width */}
        <ScrollArea className="h-full">
          {renderContent()}
        </ScrollArea>
      </div>
    </main>
  );
}<|MERGE_RESOLUTION|>--- conflicted
+++ resolved
@@ -54,11 +54,7 @@
        <Link
          href="/LearnChemE/fluid-dynamics/bernoulli-equation"
          className="block"
-<<<<<<< HEAD
-         legacyBehavior>
-=======
          >
->>>>>>> 51222d00
          <Card className="hover:shadow-md transition-shadow h-full flex flex-col">
            <CardHeader>
              <CardTitle>Bernoulli Equation</CardTitle>
@@ -73,11 +69,7 @@
        <Link
          href="/LearnChemE/fluid-dynamics/buoyancy"
          className="block"
-<<<<<<< HEAD
-         legacyBehavior>
-=======
          >
->>>>>>> 51222d00
          <Card className="hover:shadow-md transition-shadow h-full flex flex-col">
            <CardHeader>
              <CardTitle>Buoyancy of a Floating Cube</CardTitle>
@@ -92,11 +84,7 @@
        <Link
          href="/LearnChemE/fluid-dynamics/couette-flow"
          className="block"
-<<<<<<< HEAD
-         legacyBehavior>
-=======
          >
->>>>>>> 51222d00
          <Card className="hover:shadow-md transition-shadow h-full flex flex-col">
            <CardHeader>
              <CardTitle>Couette Flow</CardTitle>
